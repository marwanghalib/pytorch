--- conflicted
+++ resolved
@@ -1,45 +1,2 @@
-<<<<<<< HEAD
-from .types import (
-    ArrayRefCType as ArrayRefCType,
-    BaseTypeToCppMapping as BaseTypeToCppMapping,
-    bfloat16T as bfloat16T,
-    halfT as halfT,
-    intArrayRefT as intArrayRefT,
-    memoryFormatT as memoryFormatT,
-    OptionalCType as OptionalCType,
-    optionalT as optionalT,
-    scalarT as scalarT,
-    scalarTypeT as scalarTypeT,
-    stringT as stringT,
-    tensorListT as tensorListT,
-    tensorT as tensorT,
-)
-from torchgen.api.types import (
-    ArgName as ArgName,
-    ArrayCType as ArrayCType,
-    BaseCppType as BaseCppType,
-    BaseCType as BaseCType,
-    Binding as Binding,
-    boolT as boolT,
-    byteT as byteT,
-    charT as charT,
-    ConstRefCType as ConstRefCType,
-    CType as CType,
-    doubleT as doubleT,
-    Expr as Expr,
-    floatT as floatT,
-    int32T as int32T,
-    longT as longT,
-    MutRefCType as MutRefCType,
-    NamedCType as NamedCType,
-    shortT as shortT,
-    SpecialArgName as SpecialArgName,
-    TupleCType as TupleCType,
-    VectorCType as VectorCType,
-    voidT as voidT,
-)
-from .signatures import CppSignature as CppSignature  # isort:skip
-=======
 from .types import *
-from .signatures import *  # isort:skip
->>>>>>> 5a170e78
+from .signatures import *  # isort:skip
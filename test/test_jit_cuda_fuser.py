--- conflicted
+++ resolved
@@ -1305,7 +1305,6 @@
         self.assertTrue(self._compare("comparing rstd failed", rstd, jit_rstd, error))
         self.assertGraphContains(t_jit.graph_for(x), FUSION_GUARD)
 
-    @unittest.skipIf(True, "codegen failure awaiting fix")
     @unittest.skipIf(is_pre_volta(), "reduction not supported in pre volta device")
     @unittest.skipIf(not RUN_CUDA, "requires CUDA")
     @unittest.skipIf(GRAPH_EXECUTOR != ProfilingMode.PROFILING,
@@ -1320,7 +1319,6 @@
                     norm_shape = [input_shape[idx] for idx in range(dims - offset, dims)]
                     self._native_layer_norm_helper(input_shape, norm_shape, torch.float32, "cuda", 1e-4, affine)
 
-    @unittest.skipIf(True, "codegen failure awaiting fix")
     @unittest.skipIf(is_pre_volta(), "reduction not supported in pre volta device")
     @unittest.skipIf(not RUN_CUDA, "requires CUDA")
     @unittest.skipIf(GRAPH_EXECUTOR != ProfilingMode.PROFILING,
@@ -2225,13 +2223,9 @@
             return o
 
         t_jit = torch.jit.script(t)
-<<<<<<< HEAD
 
         for approximate in [False, True]:
             self._run_training_helper(t_jit, t, grads, x, approximate)
-=======
-        self._run_training_helper(t_jit, t, grads, x)
->>>>>>> 17540c5c
 
     @unittest.skipIf(not RUN_CUDA, "requires CUDA")
     @unittest.skipIf(GRAPH_EXECUTOR != ProfilingMode.PROFILING,
@@ -2767,8 +2761,8 @@
                                                track_running_stats=track_running_stats).to(dtype=dtype)
 
             def forward(self, x):
-                o = x * 2.0
-                o = self.bn(o)
+                o = self.bn(x)
+                o = o * 2.0
                 return o
 
         x = torch.randn(batch, c, hw, hw, dtype=torch.float, device="cuda").to(dtype=dtype).requires_grad_()
@@ -3091,10 +3085,7 @@
         for op in ops:
             self.assertGraphContainsExactly(graph, op, 0)
 
-<<<<<<< HEAD
-    @unittest.skipIf(is_pre_volta(), "reduction not supported in pre volta device")
-=======
->>>>>>> 17540c5c
+    @unittest.skipIf(is_pre_volta(), "reduction not supported in pre volta device")
     @unittest.skipIf(not RUN_CUDA, "requires CUDA")
     @unittest.skipIf(GRAPH_EXECUTOR != ProfilingMode.PROFILING,
                      "Requires fusion optimization pass to be effective")
@@ -3108,11 +3099,7 @@
             o1 = x + 1.0
             o2 = x * 0.5
             return o1, o2
-<<<<<<< HEAD
         self._run_fwd_helper(t, ['aten::add', 'aten::mul'], x)
-=======
-        self._run_fwd_helper(t, ['aten::add'], x)
->>>>>>> 17540c5c
 
         def t2(x: torch.Tensor, y: torch.Tensor):
             o1 = x.sum(0)
@@ -3120,10 +3107,6 @@
             return o1, o2
         self._run_fwd_helper(t2, ['aten::sum', 'aten::mul'], x, y)
 
-<<<<<<< HEAD
-=======
-    @unittest.skipIf(True, "Fixed in PR #68804")
->>>>>>> 17540c5c
     @unittest.skipIf(not RUN_CUDA, "requires CUDA")
     @unittest.skipIf(GRAPH_EXECUTOR != ProfilingMode.PROFILING,
                      "Requires fusion optimization pass to be effective")
@@ -3167,7 +3150,6 @@
         graph = jitted.graph_for(x, y)
         self.assertGraphContainsExactly(graph, FUSION_GROUP, 0)
 
-<<<<<<< HEAD
     def _bias_view_relu_helper(self, shape, output_shape, dtype, device, error):
         class BiasViewRelu(torch.nn.Module):
             def __init__(self):
@@ -3524,8 +3506,6 @@
         # sibling fusion should be disabled with the flag
         self.assertGraphContainsExactly(t_jit.graph_for(x, s), FUSION_GUARD, 0)
 
-=======
->>>>>>> 17540c5c
     @unittest.skipIf(not RUN_CUDA, "requires CUDA")
     @unittest.skipIf(GRAPH_EXECUTOR != ProfilingMode.PROFILING,
                      "Requires fusion optimization pass to be effective")
@@ -3560,7 +3540,6 @@
             # sibling fusion should be disabled with the flag
             self.assertGraphContainsExactly(t_jit.graph_for(x, y, s), FUSION_GUARD, 0)
 
-<<<<<<< HEAD
     @unittest.skipIf(not RUN_CUDA, "requires CUDA")
     @unittest.skipIf(GRAPH_EXECUTOR != ProfilingMode.PROFILING,
                      "Requires fusion optimization pass to be effective")
@@ -3648,8 +3627,6 @@
         for t in [t_unsqueeze, t_squeeze, t_squeeze_dim, t_squeeze_dim_no_op]:
             run(t)
 
-=======
->>>>>>> 17540c5c
 class TestPassManagerCudaFuser(JitTestCase):
 
     @unittest.skipIf(not RUN_CUDA, "requires CUDA")

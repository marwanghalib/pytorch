#include <ATen/ATen.h>
#include <ATen/CPUGeneratorImpl.h>
#include <ATen/Dispatch.h>
#include <ATen/EmptyTensor.h>
#include <ATen/Parallel.h>
#include <ATen/MapAllocator.h>
#include <ATen/NativeFunctions.h>
#include <ATen/TracerMode.h>
#include <c10/core/ScalarType.h>
#include <c10/util/Deprecated.h>
#include <ATen/native/Math.h>
#include <ATen/native/Resize.h>
#include <ATen/native/TensorFactories.h>
#include <c10/core/TensorOptions.h>
#include <ATen/detail/CUDAHooksInterface.h>
#include <c10/util/Exception.h>
#include <c10/util/irange.h>
#include <ATen/NamedTensorUtils.h>
#include <ATen/native/UnaryOps.h>
#ifndef AT_PER_OPERATOR_HEADERS
#include <ATen/Functions.h>
#else
#include <ATen/ops/eye.h>
#endif

#include <algorithm>
#include <cctype>
#include <cmath>
#include <cstddef>
#include <string>
#include <c10/core/SymIntArrayRef.h>

namespace at {
namespace native {
namespace {
void window_function_checks(
    const char* function_name,
    const TensorOptions& options,
    int64_t window_length) {
  TORCH_CHECK(
      options.layout() != kSparse,
      function_name,
      " is not implemented for sparse types, got: ",
      options);
  TORCH_CHECK(
      at::isFloatingType(typeMetaToScalarType(options.dtype())) || at::isComplexType(typeMetaToScalarType(options.dtype())),
      function_name,
      " expects floating point dtypes, got: ",
      options);
  TORCH_CHECK(
      window_length >= 0,
      function_name,
      " requires non-negative window_length, got window_length=",
      window_length);
}

} // namespace

DEFINE_DISPATCH(complex_stub);
DEFINE_DISPATCH(polar_stub);

// ~~~~~~~~~~~~~~~~~~~~~~~~~~~~~~~~~ arange ~~~~~~~~~~~~~~~~~~~~~~~~~~~~~~~~~~~~

Tensor arange(const Scalar& end,
    c10::optional<ScalarType> dtype,
    c10::optional<Layout> layout,
    c10::optional<Device> device,
    c10::optional<bool> pin_memory) {
  return native::arange(/*start=*/0, end, dtype, layout, device, pin_memory);
}

Tensor arange(const Scalar& start, const Scalar& end,
    c10::optional<ScalarType> dtype,
    c10::optional<Layout> layout,
    c10::optional<Device> device,
    c10::optional<bool> pin_memory) {
  return native::arange(
      start, end, /*step=*/1, dtype, layout, device, pin_memory);
}

Tensor arange(
    const Scalar& start,
    const Scalar& end,
    const Scalar& step,
    c10::optional<ScalarType> dtype,
    c10::optional<Layout> layout,
    c10::optional<Device> device,
    c10::optional<bool> pin_memory) {
  // See [Note: hacky wrapper removal for TensorOptions]
  TensorOptions options = TensorOptions().dtype(dtype).layout(layout).device(device).pinned_memory(pin_memory);

  bool set_to_integral_dtype = !options.has_dtype() &&
       // bool inputs are considered integral
       start.isIntegral(true) &&
       end.isIntegral(true) &&
       step.isIntegral(true);

  Tensor result = set_to_integral_dtype
      ? at::empty({0}, options.dtype(at::ScalarType::Long))
      : at::empty({0}, options);
  return at::arange_out(result, start, end, step);
}

Tensor& arange_out(const Scalar& end, Tensor& result) {
  return at::arange_out(result, /*start=*/0, end);
}

Tensor& arange_out(Tensor& result, const Scalar& start, const Scalar& end) {
  return at::arange_out(result, start, end, /*step=*/1);
}

Tensor _dim_arange(const Tensor& like, int64_t dim) {
  return at::arange(like.size(dim), like.options().dtype(at::kLong));
}

// ~~~~~~~~~~~~~~~~~~~~~~~~~~~~~~ complex / polar ~~~~~~~~~~~~~~~~~~~~~~~~~~~~~~

void complex_check_floating(const Tensor& a, const Tensor& b) {
  TORCH_CHECK((a.scalar_type() == kFloat || a.scalar_type() == kDouble || a.scalar_type() == kHalf) &&
              (b.scalar_type() == kFloat || b.scalar_type() == kDouble || b.scalar_type() == kHalf),
              "Expected both inputs to be Half, Float or Double tensors but got ",
              a.scalar_type(), " and ", b.scalar_type());
}

void complex_check_dtype(
    const Tensor& result,
    const Tensor& a,
    const Tensor& b) {
  complex_check_floating(a, b);
  TORCH_CHECK(a.scalar_type() == b.scalar_type(),
              "Expected object of scalar type ", a.scalar_type(),
              " but got scalar type ", b.scalar_type(), " for second argument");
  TORCH_CHECK(result.scalar_type() == toComplexType(a.scalar_type()),
              "Expected object of scalar type ", toComplexType(a.scalar_type()),
              " but got scalar type ", result.scalar_type(),
              " for argument 'out'");
}

Tensor& complex_out(const Tensor& real, const Tensor& imag, Tensor& result) {
  complex_check_dtype(result, real, imag);
  auto iter = TensorIteratorConfig()
      .add_output(result)
      .add_input(real)
      .add_input(imag)
      .check_all_same_dtype(false)
      .build();
  complex_stub(iter.device_type(), iter);
  return result;
}

Tensor complex(const Tensor& real, const Tensor& imag) {
  complex_check_floating(real, imag);
  c10::TensorOptions options = real.options();
  options = options.dtype(toComplexType(real.scalar_type()));
  Tensor result = at::empty(0, options);
  return at::complex_out(result, real, imag);
}

Tensor& polar_out(const Tensor& abs, const Tensor& angle, Tensor& result) {
  complex_check_dtype(result, abs, angle);
  auto iter = TensorIteratorConfig()
      .add_output(result)
      .add_input(abs)
      .add_input(angle)
      .check_all_same_dtype(false)
      .build();
  polar_stub(iter.device_type(), iter);
  return result;
}

Tensor polar(const Tensor& abs, const Tensor& angle) {
  complex_check_floating(abs, angle);
  c10::TensorOptions options = abs.options();
  options = options.dtype(toComplexType(abs.scalar_type()));
  Tensor result = at::empty(0, options);
  return at::polar_out(result, abs, angle);
}

// ~~~~~~~~~~~~~~~~~~~~~~~~~~~~~~~~~ empty ~~~~~~~~~~~~~~~~~~~~~~~~~~~~~~~~~~~~
Tensor empty_cpu(IntArrayRef size, c10::optional<ScalarType> dtype_opt, c10::optional<Layout> layout_opt,
                 c10::optional<Device> device_opt, c10::optional<bool> pin_memory_opt, c10::optional<c10::MemoryFormat> memory_format_opt) {
  return at::detail::empty_cpu(size, dtype_opt, layout_opt, device_opt, pin_memory_opt, memory_format_opt);
}

Tensor empty_symint_cpu(c10::SymIntArrayRef size, c10::optional<ScalarType> dtype_opt, c10::optional<Layout> layout_opt,
                 c10::optional<Device> device_opt, c10::optional<bool> pin_memory_opt, c10::optional<c10::MemoryFormat> memory_format_opt) {
  return at::native::empty_cpu(c10::asIntArrayRefSlow(size), dtype_opt, layout_opt, device_opt, pin_memory_opt, memory_format_opt);
}

Tensor empty(
    IntArrayRef size,
    c10::optional<DimnameList> names,
    c10::optional<ScalarType> dtype,
    c10::optional<Layout> layout,
    c10::optional<Device> device,
    c10::optional<bool> pin_memory,
    optional<MemoryFormat> optional_memory_format) {
  // See [Note: hacky wrapper removal for TensorOptions]
  TensorOptions options = TensorOptions().dtype(dtype).layout(layout).device(device).pinned_memory(pin_memory);

  if (!names.has_value()) {
    return at::empty(size, options, optional_memory_format);
  }
  TORCH_CHECK(options.layout() == Layout::Strided,
      "NYI: named tensors only support strided layout");
  TORCH_CHECK(options.device().is_cpu() || options.device().is_cuda(),
      "NYI: named tensors only support CPU and CUDA tensors");
  auto result = at::empty(size, options, optional_memory_format);
  internal_set_names_inplace(result, names);
  return result;
}

Tensor empty_strided_cpu(IntArrayRef size, IntArrayRef stride, c10::optional<ScalarType> dtype_opt,
                         c10::optional<Layout> layout_opt, c10::optional<Device> device_opt, c10::optional<bool> pin_memory_opt) {
  return at::detail::empty_strided_cpu(size, stride, dtype_opt, layout_opt, device_opt, pin_memory_opt);
}

Tensor& empty_out(IntArrayRef size,
    c10::optional<c10::MemoryFormat> optional_memory_format,
    Tensor& result) {
  // Preferably, this argument would not be accepted by _out, but the code
  // generator requires the out and non-out overloads to match exactly
  TORCH_CHECK(
      !optional_memory_format.has_value(),
      "'memory_format' argument is incompatible with 'out' tensor argument");
  check_size_nonnegative(size);
  if (result.is_sparse()) {
    result.sparse_resize_and_clear_(size, size.size(), 0);
  } else {
    result.resize_(size);
  }
  return result;
}

// Temporary type cast operators. These are needed to trace type-casts now since
// Type's are not supported in the IR. Instead, we call down to these
// specialized operators for each datatype.
// TODO: remove when we have Type support in the IR

#define DEFINE_CAST_OP(_1, n)                                    \
  Tensor _cast_##n(const Tensor& self, bool non_blocking) {      \
    if (self.scalar_type() == ScalarType::n)                     \
      return self;                                               \
    return self.to(ScalarType::n, non_blocking);                 \
  }

AT_FORALL_SCALAR_TYPES_AND3(Bool, Half, BFloat16, DEFINE_CAST_OP)

#undef DEFINE_CAST_OP

Tensor empty_like(
    const Tensor& self,
    c10::optional<ScalarType> dtype,
    c10::optional<Layout> layout,
    c10::optional<Device> device,
    c10::optional<bool> pin_memory,
    c10::optional<c10::MemoryFormat> optional_memory_format) {
  // See [Note: hacky wrapper removal for TensorOptions]
  TensorOptions options_ = TensorOptions().dtype(dtype).layout(layout).device(device).pinned_memory(pin_memory);


  TORCH_CHECK(
    !(options_.has_memory_format() && optional_memory_format.has_value()),
    "Cannot set memory_format both in TensorOptions and explicit argument; please delete "
    "the redundant setter.");

  TensorOptions options =
      self.options()
          .merge_in(options_)
          .merge_memory_format(optional_memory_format);

  TORCH_CHECK(
      !(options.layout() != kStrided &&
          optional_memory_format.has_value()),
      "memory format option is only supported by strided tensors");

  auto memory_format = options.memory_format_opt().value_or(MemoryFormat::Preserve);

  Tensor result;

  if (memory_format == MemoryFormat::Preserve) {
    if (self.is_non_overlapping_and_dense()) {
      result = at::empty_strided(self.sizes(), self.strides(), options.memory_format(c10::nullopt));
    } else if (self.unsafeGetTensorImpl()->support_as_strided() && self.layout() == kStrided) {
      // If input tensor is not dense and non-overlapping but strided, we will infer an output strides
      // which keeps the layout permutation of the input tensor.
      std::vector<int64_t> strides = infer_dense_strides(self.sizes(), self.strides());
      // See Note [Explicit nullopt MemoryFormat argument]
      result = at::empty_strided(self.sizes(), strides, options.memory_format(c10::nullopt));
    } else {
      // See Note [Explicit nullopt MemoryFormat argument]
      result = at::empty(self.sizes(), options.memory_format(self.suggest_memory_format()), c10::nullopt);
    }
  } else {
    // See Note [Explicit nullopt MemoryFormat argument]
    result = at::empty(self.sizes(), options.memory_format(memory_format), c10::nullopt);
  }

  if (self.opt_names()) {
    namedinference::propagate_names(result, self.names());
  }

  // never propagate Conjugate, Negative, and ZeroTensor dispatch key
  result._set_conj(false);
  result._set_neg(false);
  result._set_zero(false);
  return result;
}

Tensor empty_like_quantized(
    const Tensor& self,
    c10::optional<ScalarType> dtype,
    c10::optional<Layout> layout,
    c10::optional<Device> device,
    c10::optional<bool> pin_memory,
    c10::optional<c10::MemoryFormat> optional_memory_format) {
  // See [Note: hacky wrapper removal for TensorOptions]
  TensorOptions options_ = TensorOptions().dtype(dtype).layout(layout).device(device).pinned_memory(pin_memory);

  TORCH_CHECK(
    !(options_.has_memory_format() && optional_memory_format.has_value()),
    "Cannot set memory_format both in TensorOptions and explicit argument; please delete "
    "the redundant setter.");

  TensorOptions options =
      self.options()
          .merge_in(options_)
          .merge_memory_format(optional_memory_format);

  TORCH_CHECK(
      !(options.layout() != kStrided &&
          optional_memory_format.has_value()),
      "memory format option is only supported by strided tensors");

  auto memory_format = options.memory_format_opt().value_or(MemoryFormat::Preserve);


  // TODO: To support all features of MemoryFormat::Preserve we need to add
  // _empty_affine_quantized_strided function and use it similarly to
  // Tensor clone(const Tensor& src, c10::optional<c10::MemoryFormat> optional_memory_format)
  // if (self.is_non_overlapping_and_dense()) -> _empty_affine_quantized_strided
  if (memory_format == MemoryFormat::Preserve) {
    memory_format = self.suggest_memory_format();
  }


  // Note [Explicit nullopt MemoryFormat argument]
  // ~~~~~~~~~~~~~~~~~~~~~~~~~~~~~~~~~~~~~~~~~~~~
  // Some functions which we call default the OPTIONAL MemoryFormat
  // argument to something that's not nullopt.  If we pass the
  // MemoryFormat via TensorOptions, we must explicitly disable this
  // defaulting process, by explicitly passing nullopt for the MemoryFormat
  // argument.  When codegen is adjusted so we can delete this argument from
  // the method signature, the argument will just disappear entirely.
  //
  // BTW, there are a few places where the optional MemoryFormat is None,
  // but I still pass in nullopt for robustness.

  // We could check if dtype is still quantized?  But then should we shift/scale
  // the q_zero_point / q_scale or not?
  TORCH_CHECK(!options.has_dtype() || options.dtype() == self.dtype(),
              "It is currently not supported to specify a dtype that doesn't match "
              "the input tensor's dtype via empty_like.  Specified: ", options.dtype(),
              " Input tensor's dtype: ", self.dtype());
  auto qscheme = self.qscheme();
  if (qscheme == kPerTensorAffine) {
    return at::_empty_affine_quantized(self.sizes(), options.memory_format(memory_format),
                                        self.q_scale(),
                                        self.q_zero_point(),
                                        // See Note [Explicit nullopt MemoryFormat argument]
                                        c10::nullopt);
  } else if (qscheme == kPerChannelAffine) {
    // Copy the tensors with channels to avoid accidental overrides
    return at::_empty_per_channel_affine_quantized(
        self.sizes(),
        self.q_per_channel_scales().clone(at::MemoryFormat::Preserve),
        self.q_per_channel_zero_points().clone(at::MemoryFormat::Preserve),
        self.q_per_channel_axis(),
        options.memory_format(memory_format),
        // See Note [Explicit nullopt MemoryFormat argument]
        c10::nullopt);
  } else {
    TORCH_CHECK(false, "Unsupported qscheme: ", toString(qscheme));
  }
}

Tensor new_empty(
    const Tensor& self,
    IntArrayRef size,
    c10::optional<ScalarType> dtype_opt,
    c10::optional<Layout> layout_opt,
    c10::optional<Device> device_opt,
    c10::optional<bool> pin_memory_opt
    ) {
  return self.new_empty_symint(c10::SymIntArrayRef::fromIntArrayRef(size), dtype_opt, layout_opt, device_opt, pin_memory_opt);
}

Tensor new_empty_symint(
    const Tensor& self,
    SymIntArrayRef size,
    c10::optional<ScalarType> dtype_opt,
    c10::optional<Layout> layout_opt,
    c10::optional<Device> device_opt,
    c10::optional<bool> pin_memory_opt
    ) {
  auto dtype = dtype_opt.has_value() ? dtype_opt : optTypeMetaToScalarType(self.options().dtype_opt());
  auto layout = layout_opt.has_value() ? layout_opt : self.options().layout_opt();
  auto device = device_opt.has_value() ? device_opt : self.options().device_opt();
  auto pin_memory = pin_memory_opt.has_value() ? pin_memory_opt : self.options().pinned_memory_opt();
  return at::empty_symint(size, dtype, layout, device, pin_memory, c10::nullopt);
}

Tensor new_empty_strided(
    const Tensor& self,
    IntArrayRef size,
    IntArrayRef stride,
    c10::optional<ScalarType> dtype,
    c10::optional<Layout> layout,
    c10::optional<Device> device,
    c10::optional<bool> pin_memory
    ) {
  // See [Note: hacky wrapper removal for TensorOptions]
  TensorOptions options = TensorOptions().dtype(dtype).layout(layout).device(device).pinned_memory(pin_memory);

  return at::empty_strided(size, stride, self.options().merge_in(options));
}

// ~~~~~~~~~~~~~~~~~~~~~~~~~~~~~~~~~ eye ~~~~~~~~~~~~~~~~~~~~~~~~~~~~~~~~~

Tensor eye(int64_t n,
    c10::optional<ScalarType> dtype,
    c10::optional<Layout> layout,
    c10::optional<Device> device,
    c10::optional<bool> pin_memory) {
  // the default value of `m` equals to `n`
  return at::eye(n, n, dtype, layout, device, pin_memory);
}

Tensor eye(int64_t n, int64_t m,
    c10::optional<ScalarType> dtype,
    c10::optional<Layout> layout,
    c10::optional<Device> device,
    c10::optional<bool> pin_memory) {
  // See [Note: hacky wrapper removal for TensorOptions]
  TensorOptions options = TensorOptions().dtype(dtype).layout(layout).device(device).pinned_memory(pin_memory);

  auto tensor = at::empty({0}, options); // to be resized
  return at::eye_out(tensor, n, m);
}

Tensor& eye_out_cpu(int64_t n, Tensor& result) {
  // the default value of `m` equals to `n`
  return native::eye_out_cpu(n, n, result);
}

Tensor& eye_out_cpu(int64_t n, int64_t m, Tensor& result) {
  TORCH_CHECK(n >= 0, "n must be greater or equal to 0, got ", n);
  TORCH_CHECK(m >= 0, "m must be greater or equal to 0, got ", m);

  result.resize_({n, m});

  if (result.is_meta()) return result;

  result.zero_();

  int64_t sz = std::min<int64_t>(n, m);
  AT_DISPATCH_ALL_TYPES_AND_COMPLEX_AND2(at::ScalarType::Half, at::ScalarType::Bool, result.scalar_type(), "eye", [&]() -> void {
    scalar_t* result_data = result.data_ptr<scalar_t>();
    at::parallel_for(0, sz, internal::GRAIN_SIZE, [&](int64_t p_begin, int64_t p_end) {
      for (const auto i : c10::irange(p_begin, p_end))result_data[i*(result.strides()[0] + result.strides()[1])] = 1;
    });
  });

  return result;
}

// ~~~~~~~~~~~~~~~~~~~~~~~~~~~~~~~~~~~ full ~~~~~~~~~~~~~~~~~~~~~~~~~~~~~~~~~~~

namespace {

// Performs dtype inference for full
TensorOptions infer_full_options(
  const Scalar& fill_value,
  const TensorOptions& options) {

  if (!options.has_dtype()) {
    if (fill_value.isBoolean()) {
      return options.dtype(at::kBool);
    } else if (fill_value.isIntegral(false)) {
      return options.dtype(at::kLong);
    } else if (fill_value.isComplex()) {
      auto scalar_type = (get_default_dtype() == ScalarType::Double) ?
                            ScalarType::ComplexDouble :
                            ScalarType::ComplexFloat;
      return options.dtype(scalar_type);
    } else {
      return options.dtype(get_default_dtype());
    }
  }

  return options;
}

} // anonymous namespace

Tensor full(IntArrayRef size, const Scalar& fill_value,
    c10::optional<ScalarType> dtype,
    c10::optional<Layout> layout,
    c10::optional<Device> device,
    c10::optional<bool> pin_memory) {
  // See [Note: hacky wrapper removal for TensorOptions]
  TensorOptions options = TensorOptions().dtype(dtype).layout(layout).device(device).pinned_memory(pin_memory);

  TORCH_CHECK(options.layout() != kSparse,
    "full(...) is not implemented for sparse layout");

  auto result = at::empty(size, infer_full_options(fill_value, options));
  return result.fill_(fill_value);
}

Tensor full(IntArrayRef size, const Scalar& fill_value,
            c10::optional<MemoryFormat> memory_format,
            c10::optional<ScalarType> dtype,
            c10::optional<Layout> layout,
            c10::optional<Device> device,
            c10::optional<bool> pin_memory) {
  // See [Note: hacky wrapper removal for TensorOptions]
  TensorOptions options = TensorOptions().dtype(dtype).layout(layout).device(device).pinned_memory(pin_memory).memory_format(memory_format);

  TORCH_CHECK(options.layout() != kSparse,
              "full(...) is not implemented for sparse layout");

  auto result = at::empty(size, infer_full_options(fill_value, options));
  return result.fill_(fill_value);
}

Tensor& full_out(IntArrayRef size, const Scalar& fill_value, Tensor& result) {
  TORCH_CHECK(!result.is_sparse(),
    "full(...) is not implemented for sparse layout");

  result.resize_(size);
  return result.fill_(fill_value);
}

Tensor full_like(
    const Tensor& self,
    const Scalar& fill_value,
    c10::optional<ScalarType> dtype,
    c10::optional<Layout> layout,
    c10::optional<Device> device,
    c10::optional<bool> pin_memory,
    c10::optional<c10::MemoryFormat> optional_memory_format) {
  // See [Note: hacky wrapper removal for TensorOptions]
  TensorOptions options = TensorOptions().dtype(dtype).layout(layout).device(device).pinned_memory(pin_memory);

  auto result = at::empty_like(self, options, optional_memory_format);
  return result.fill_(fill_value);
}

Tensor new_full(
    const Tensor& self,
    IntArrayRef size,
    const Scalar& fill_value,
    c10::optional<ScalarType> dtype,
    c10::optional<Layout> layout,
    c10::optional<Device> device,
    c10::optional<bool> pin_memory
    ) {

  Tensor r = self.new_empty(size, TensorOptions().dtype(dtype).layout(layout).device(device).pinned_memory(pin_memory));
  r.fill_(fill_value);
  return r;
}

namespace {
TensorOptions linspace_logspace_infer_options(
    const Scalar& start,
    const Scalar& end,
    const TensorOptions& options,
    const char* fn_name) {
  if (start.isComplex() || end.isComplex()) {
    const auto default_complex_dtype = c10::get_default_complex_dtype();
    if (options.has_dtype()) {
      auto dtype = c10::typeMetaToScalarType(options.dtype());
      TORCH_CHECK(at::isComplexType(dtype),
          fn_name, ": inferred dtype ", default_complex_dtype, " can't be safely cast to passed dtype ", dtype);
    } else {
      return options.dtype(default_complex_dtype);
    }
  }

  return options.has_dtype() ? options : options.dtype(c10::get_default_dtype());
}
} // anonymous namespace

// ~~~~~~~~~~~~~~~~~~~~~~~~~~~~~~~~~ linspace ~~~~~~~~~~~~~~~~~~~~~~~~~~~~~~~~~

Tensor linspace(
    const Scalar& start,
    const Scalar& end,
    int64_t steps,
    c10::optional<ScalarType> dtype,
    c10::optional<Layout> layout,
    c10::optional<Device> device,
    c10::optional<bool> pin_memory) {
  // See [Note: hacky wrapper removal for TensorOptions]
  TensorOptions options = TensorOptions().dtype(dtype).layout(layout).device(device).pinned_memory(pin_memory);

  TORCH_CHECK(steps >= 0, "number of steps must be non-negative");
  auto result_options = linspace_logspace_infer_options(start, end, options, "torch.linspace()");
  Tensor result = at::empty({steps}, result_options);
  return at::linspace_out(result, start, end, steps);
}

// ~~~~~~~~~~~~~~~~~~~~~~~~~~~~~~~~~ logspace ~~~~~~~~~~~~~~~~~~~~~~~~~~~~~~~~~

Tensor logspace(
    const Scalar& start,
    const Scalar& end,
    int64_t steps,
    double base,
    c10::optional<ScalarType> dtype,
    c10::optional<Layout> layout,
    c10::optional<Device> device,
    c10::optional<bool> pin_memory) {
  // See [Note: hacky wrapper removal for TensorOptions]
  TensorOptions options = TensorOptions().dtype(dtype).layout(layout).device(device).pinned_memory(pin_memory);

  TORCH_CHECK(steps >= 0, "number of steps must be non-negative");
  auto result_options = linspace_logspace_infer_options(start, end, options, "torch.logspace()");
  Tensor result = at::empty({steps}, result_options);
  return at::logspace_out(result, start, end, steps, base);
}

// ~~~~~~~~~~~~~~~~~~~~~~~~~~~~~~~~~~~ ones ~~~~~~~~~~~~~~~~~~~~~~~~~~~~~~~~~~~

Tensor ones(IntArrayRef size,
    c10::optional<ScalarType> dtype,
    c10::optional<Layout> layout,
    c10::optional<Device> device,
    c10::optional<bool> pin_memory) {
  return native::full(size, /*fill_value=*/1., dtype, layout, device, pin_memory);
}

Tensor ones(IntArrayRef size,
            c10::optional<ScalarType> dtype,
            c10::optional<Layout> layout,
            c10::optional<Device> device,
            c10::optional<bool> pin_memory,
            c10::optional<MemoryFormat> memory_format) {
  return native::full(size, /*fill_value=*/1., memory_format, dtype, layout, device, pin_memory);
}

Tensor& ones_out(IntArrayRef size, Tensor& result) {
  return native::full_out(size, /*fill_value=*/1., result);
}

Tensor ones_like(
    const Tensor& self,
    c10::optional<ScalarType> dtype,
    c10::optional<Layout> layout,
    c10::optional<Device> device,
    c10::optional<bool> pin_memory,
    c10::optional<c10::MemoryFormat> optional_memory_format) {
  auto result = at::empty_like(self, dtype, layout, device, pin_memory, optional_memory_format);
  return result.fill_(1.);
}

Tensor new_ones(
    const Tensor& self,
    IntArrayRef size,
    c10::optional<ScalarType> dtype,
    c10::optional<Layout> layout,
    c10::optional<Device> device,
    c10::optional<bool> pin_memory) {
  // See [Note: hacky wrapper removal for TensorOptions]
  Tensor r = self.new_empty(size, TensorOptions().dtype(dtype).layout(layout).device(device).pinned_memory(pin_memory));
  r.fill_(1.);
  return r;
}

// ~~~~~~~~~~~~~~~~~~~~~~~~~~~~~~~ scalar_tensor ~~~~~~~~~~~~~~~~~~~~~~~~~~~~~~~

Tensor scalar_tensor(const Scalar& s,
    c10::optional<ScalarType> dtype,
    c10::optional<Layout> layout,
    c10::optional<Device> device,
    c10::optional<bool> pin_memory) {
  // See [Note: hacky wrapper removal for TensorOptions]
  TensorOptions options = TensorOptions().dtype(dtype).layout(layout).device(device).pinned_memory(pin_memory);

  if (options.device() == at::kCPU) {
    // This is a fast track to skip device dispatch for making scalar tensor on CPU.
    // See https://github.com/pytorch/pytorch/pull/29915 for more detailed perf
    // difference.
    // In the future when we remove the overhead of device dispatch, we'll happily
    // revert this to following:
    //   auto result = at::empty({}, options);
    at::tracer::impl::NoTracerDispatchMode tracer_guard;
    at::AutoDispatchBelowAutograd mode;
    auto result = empty_cpu({}, optTypeMetaToScalarType(options.dtype_opt()), options.layout_opt(), options.device_opt(), options.pinned_memory_opt());
    at::native::fill_(result, s);
    return result;
  }
  return at::empty({}, options).fill_(s);
}

// ~~~~~~~~~~~~~~~~~~~~~~~~~~~~~~~~~~~ rand ~~~~~~~~~~~~~~~~~~~~~~~~~~~~~~~~~~~

Tensor rand(IntArrayRef size,
    c10::optional<ScalarType> dtype,
    c10::optional<Layout> layout,
    c10::optional<Device> device,
    c10::optional<bool> pin_memory) {
  return native::rand(size, static_cast<c10::optional<Generator>>(c10::nullopt), dtype, layout, device, pin_memory);
}

Tensor rand(IntArrayRef size, c10::optional<Generator> generator,
    c10::optional<ScalarType> dtype,
    c10::optional<Layout> layout,
    c10::optional<Device> device,
    c10::optional<bool> pin_memory) {
  // See [Note: hacky wrapper removal for TensorOptions]
  TensorOptions options = TensorOptions().dtype(dtype).layout(layout).device(device).pinned_memory(pin_memory);

  auto result = at::empty(size, options);
  return result.uniform_(0, 1, generator);
}

Tensor& rand_out(IntArrayRef size, Tensor& result) {
  return native::rand_out(size, c10::nullopt, result);
}

Tensor& rand_out(IntArrayRef size, c10::optional<Generator> generator, Tensor& result) {
  result.resize_(size);
  return result.uniform_(0, 1, generator);
}

Tensor rand_like(
    const Tensor& self,
    c10::optional<ScalarType> dtype,
    c10::optional<Layout> layout,
    c10::optional<Device> device,
    c10::optional<bool> pin_memory,
    c10::optional<c10::MemoryFormat> optional_memory_format) {
  // See [Note: hacky wrapper removal for TensorOptions]
  TensorOptions options = TensorOptions().dtype(dtype).layout(layout).device(device).pinned_memory(pin_memory);

  auto result = at::empty_like(self, options, optional_memory_format);
  return result.uniform_(0, 1, c10::nullopt);
}

// ~~~~~~~~~~~~~~~~~~~~~~~~~~~~~~~~~ randint ~~~~~~~~~~~~~~~~~~~~~~~~~~~~~~~~~~

Tensor randint(int64_t high, IntArrayRef size,
    c10::optional<ScalarType> dtype,
    c10::optional<Layout> layout,
    c10::optional<Device> device,
    c10::optional<bool> pin_memory) {
  return native::randint(high, size, c10::nullopt /* generator*/, dtype, layout, device, pin_memory);
}

Tensor randint(
    int64_t high,
    IntArrayRef size,
    c10::optional<Generator> generator,
    c10::optional<ScalarType> dtype,
    c10::optional<Layout> layout,
    c10::optional<Device> device,
    c10::optional<bool> pin_memory) {
  return native::randint(0, high, size, generator, dtype, layout, device, pin_memory);
}

Tensor randint(
    int64_t low,
    int64_t high,
    IntArrayRef size,
    c10::optional<ScalarType> dtype,
    c10::optional<Layout> layout,
    c10::optional<Device> device,
    c10::optional<bool> pin_memory) {
  return native::randint(low, high, size, c10::nullopt, dtype, layout, device, pin_memory);
}

Tensor randint(
    int64_t low,
    int64_t high,
    IntArrayRef size,
    c10::optional<Generator> generator,
    c10::optional<ScalarType> dtype,
    c10::optional<Layout> layout,
    c10::optional<Device> device,
    c10::optional<bool> pin_memory) {
  // See [Note: hacky wrapper removal for TensorOptions]
  TensorOptions options = TensorOptions().dtype(dtype).layout(layout).device(device).pinned_memory(pin_memory);

  auto result = at::empty(size, options);
  return result.random_(low, high, generator);
}

Tensor& randint_out(int64_t high, IntArrayRef size, Tensor& result) {
  return native::randint_out(high, size, c10::nullopt, result);
}

Tensor& randint_out(int64_t high,
    IntArrayRef size,
    c10::optional<Generator> generator,
    Tensor& result) {
  result.resize_(size);
  return result.random_(0, high, generator);
}

Tensor& randint_out(int64_t low, int64_t high, IntArrayRef size, Tensor& result) {
  return native::randint_out(low, high, size, c10::nullopt, result);
}

Tensor& randint_out(int64_t low,
    int64_t high,
    IntArrayRef size,
    c10::optional<Generator> generator,
    Tensor& result) {
  result.resize_(size);
  return result.random_(low, high, generator);
}

Tensor randint_like(
    const Tensor& self,
    int64_t high,
    c10::optional<ScalarType> dtype,
    c10::optional<Layout> layout,
    c10::optional<Device> device,
    c10::optional<bool> pin_memory,
    c10::optional<c10::MemoryFormat> optional_memory_format) {
  // See [Note: hacky wrapper removal for TensorOptions]
  TensorOptions options = TensorOptions().dtype(dtype).layout(layout).device(device).pinned_memory(pin_memory);

  auto result = at::empty_like(self, options, optional_memory_format);
  return result.random_(0, high, c10::nullopt);
}

Tensor randint_like(
    const Tensor& self,
    int64_t low,
    int64_t high,
    c10::optional<ScalarType> dtype,
    c10::optional<Layout> layout,
    c10::optional<Device> device,
    c10::optional<bool> pin_memory,
    c10::optional<c10::MemoryFormat> optional_memory_format) {
  // See [Note: hacky wrapper removal for TensorOptions]
  TensorOptions options = TensorOptions().dtype(dtype).layout(layout).device(device).pinned_memory(pin_memory);

  auto result = at::empty_like(self, options, optional_memory_format);
  return result.random_(low, high, c10::nullopt);
}

// ~~~~~~~~~~~~~~~~~~~~~~~~~~~~~~~~~~ randn ~~~~~~~~~~~~~~~~~~~~~~~~~~~~~~~~~~~

Tensor randn(IntArrayRef size,
    c10::optional<ScalarType> dtype,
    c10::optional<Layout> layout,
    c10::optional<Device> device,
    c10::optional<bool> pin_memory) {
  return native::randn(size, static_cast<c10::optional<Generator>>(c10::nullopt), dtype, layout, device, pin_memory);
}

Tensor randn(IntArrayRef size, c10::optional<Generator> generator,
    c10::optional<ScalarType> dtype,
    c10::optional<Layout> layout,
    c10::optional<Device> device,
    c10::optional<bool> pin_memory) {
  // See [Note: hacky wrapper removal for TensorOptions]
  TensorOptions options = TensorOptions().dtype(dtype).layout(layout).device(device).pinned_memory(pin_memory);

  auto result = at::empty(size, options);
  return result.normal_(0, 1, generator);
}

Tensor& randn_out(IntArrayRef size, Tensor& result) {
  return native::randn_out(size, c10::nullopt, result);
}

Tensor& randn_out(IntArrayRef size, c10::optional<Generator> generator, Tensor& result) {
  result.resize_(size);
  return result.normal_(0, 1, generator);
}

Tensor normal(double mean, double std, IntArrayRef size,
              c10::optional<Generator> generator,
    c10::optional<ScalarType> dtype,
    c10::optional<Layout> layout,
    c10::optional<Device> device,
    c10::optional<bool> pin_memory) {
  // See [Note: hacky wrapper removal for TensorOptions]
  TensorOptions options = TensorOptions().dtype(dtype).layout(layout).device(device).pinned_memory(pin_memory);

  auto result = at::empty(size, options);
  return result.normal_(mean, std, generator);
}

Tensor& normal_out(double mean, double std,
                   IntArrayRef size, c10::optional<Generator> generator, Tensor& result) {
  result.resize_(size);
  return result.normal_(mean, std, generator);
}

Tensor randn_like(
    const Tensor& self,
    c10::optional<ScalarType> dtype,
    c10::optional<Layout> layout,
    c10::optional<Device> device,
    c10::optional<bool> pin_memory,
    c10::optional<c10::MemoryFormat> optional_memory_format) {
  // See [Note: hacky wrapper removal for TensorOptions]
  TensorOptions options = TensorOptions().dtype(dtype).layout(layout).device(device).pinned_memory(pin_memory);

  auto result = at::empty_like(self, options, optional_memory_format);
  return result.normal_(0, 1, c10::nullopt);
}

// ~~~~~~~~~~~~~~~~~~~~~~~~~~~~~~~~ randperm ~~~~~~~~~~~~~~~~~~~~~~~~~~~~~~~~~~

namespace {
template <typename scalar_t>
void randperm_cpu(Tensor& result, int64_t n, CPUGeneratorImpl* generator) {
  scalar_t *r__data = result.data_ptr<scalar_t>();

  result.resize_({n});
  int64_t r__stride_0 = result.stride(0);

  at::parallel_for(0, n, internal::GRAIN_SIZE,
                  [&r__data, &r__stride_0](int64_t p_begin, int64_t p_end) {
    for (const auto i : c10::irange(p_begin, p_end)) {
      r__data[i*r__stride_0] = static_cast<scalar_t>(i);
    }
  });

  for(int64_t i = 0; i < n - 1; i++)
  {
    // NOLINTNEXTLINE(clang-analyzer-security.insecureAPI.rand)
    int64_t z = generator->random() % (n-i);
    scalar_t sav = r__data[i*r__stride_0];
    r__data[i*r__stride_0] = r__data[(z+i)*r__stride_0];
    r__data[(z+i)*r__stride_0] = sav;
  }
}
} // namespace

Tensor randperm(int64_t n,
    c10::optional<ScalarType> dtype,
    c10::optional<Layout> layout,
    c10::optional<Device> device,
    c10::optional<bool> pin_memory) {
  return native::randperm(n, c10::nullopt, dtype, layout, device, pin_memory);
}

Tensor randperm(int64_t n, c10::optional<Generator> generator,
    c10::optional<ScalarType> dtype,
    c10::optional<Layout> layout,
    c10::optional<Device> device,
    c10::optional<bool> pin_memory) {
  if (!dtype.has_value()) {
    dtype = ScalarType::Long;
  }

  // See [Note: hacky wrapper removal for TensorOptions]
  TensorOptions options = TensorOptions().dtype(dtype).layout(layout).device(device).pinned_memory(pin_memory);

  auto tensor = at::empty(n, options);
  return at::randperm_out(tensor, n, generator);
}

Tensor& randperm_out(int64_t n, Tensor& result) {
  return at::randperm_out(result, n, c10::nullopt);
}

Tensor& randperm_out_cpu(int64_t n, c10::optional<Generator> generator, Tensor& result) {
  TORCH_CHECK(n >= 0, "n must be non-negative, got", n);
  TORCH_CHECK(!generator.has_value() || (generator.has_value() && result.device() == generator->device()), "Expected a '", result.device(), "' generator device but found '", generator->device(), "'");
  check_supported_max_int_with_precision(n, result);
  result.resize_({n});
  auto gen = get_generator_or_default<CPUGeneratorImpl>(generator, detail::getDefaultCPUGenerator());
  // See Note [Acquire lock when using random generators]
  std::lock_guard<std::mutex> lock(gen->mutex_);
  AT_DISPATCH_ALL_TYPES_AND2(at::ScalarType::Half, at::ScalarType::BFloat16, result.scalar_type(), "randperm", [&]() -> void {
    randperm_cpu<scalar_t>(result, n, gen);
  });

  return result;
}

// ~~~~~~~~~~~~~~~~~~~~~~~~~~~~~~~~~ range ~~~~~~~~~~~~~~~~~~~~~~~~~~~~~~~~~~~~

Tensor range(
    const Scalar& start,
    const Scalar& end,
    const Scalar& step,
    c10::optional<ScalarType> dtype,
    c10::optional<Layout> layout,
    c10::optional<Device> device,
    c10::optional<bool> pin_memory) {
  // See [Note: hacky wrapper removal for TensorOptions]
  TensorOptions options = TensorOptions().dtype(dtype).layout(layout).device(device).pinned_memory(pin_memory);

  Tensor result = at::empty({0}, options);
  return at::range_out(result, start, end, step);
}

Tensor range(
    const Scalar& start,
    const Scalar& end,
    c10::optional<ScalarType> dtype,
    c10::optional<Layout> layout,
    c10::optional<Device> device,
    c10::optional<bool> pin_memory) {
  return at::native::range(start, end, 1, dtype, layout, device, pin_memory);
}

// ~~~~~~~~~~~~~~~~~~~~~~~~~~~~~~~~ triangle ~~~~~~~~~~~~~~~~~~~~~~~~~~~~~~~~~~~

Tensor tril_indices_cpu(
    int64_t row, int64_t col, int64_t offset, c10::optional<ScalarType> dtype_opt,
    c10::optional<Layout> layout_opt, c10::optional<Device> device_opt, c10::optional<bool> pin_memory_opt) {
  if (!dtype_opt.has_value()) {
    dtype_opt = ScalarType::Long;
  }

  check_args(row, col, layout_opt);

  auto tril_size = get_tril_size(row, col, offset);

  // create an empty Tensor with correct size
  auto result = at::native::empty_cpu({2, tril_size}, dtype_opt, layout_opt, device_opt, pin_memory_opt);

  // The following three approaches result in very little performance
  // differences. Hence, the 2nd option is taken for simpler code, and to return
  // contiguous tensors. Refer to #14904 for more details.
  //
  // 1. sequential RAM access: fill row coordinates first, then columns. This
  //    results in two for-loop and more arithmetic operations.
  //
  // 2. interleaved RAM access: fill in index coordinates one by one, which
  //    jumps between the two output Tensor rows in every iteration.
  //
  // 3. sequential RAM + transpose: create an n X 2 Tensor, fill the Tensor
  //    sequentially, and then transpose it.
  AT_DISPATCH_ALL_TYPES_AND(kBFloat16, result.scalar_type(), "tril_indices", [&]() -> void {
    // fill the Tensor with correct values
    scalar_t* result_data = result.data_ptr<scalar_t>();
    int64_t i = 0;

    scalar_t r = std::max<int64_t>(0, -offset), c = 0;
    while (i < tril_size) {
      result_data[i] = r;
      result_data[tril_size + i++] = c;

      // move to the next column and check if (r, c) is still in bound
      c += 1;
      if (c > r + offset || c >= col) {
        r += 1;
        c = 0;
        // NOTE: not necessary to check if r is less than row here, because i
        // and tril_size provide the guarantee
      }
    }
  });

  return result;
}

Tensor triu_indices_cpu(
    int64_t row, int64_t col, int64_t offset, c10::optional<ScalarType> dtype_opt,
    c10::optional<Layout> layout_opt, c10::optional<Device> device_opt, c10::optional<bool> pin_memory_opt) {
  if (!dtype_opt.has_value()) {
    dtype_opt = ScalarType::Long;
  }

  check_args(row, col, layout_opt);

  auto triu_size = row * col - get_tril_size(row, col, offset - 1);

  // create an empty Tensor with correct size
  auto result = at::native::empty_cpu({2, triu_size}, dtype_opt, layout_opt, device_opt, pin_memory_opt);

  AT_DISPATCH_ALL_TYPES_AND(kBFloat16, result.scalar_type(), "triu_indices", [&]() -> void {
    // fill the Tensor with correct values
    scalar_t* result_data = result.data_ptr<scalar_t>();
    int64_t i = 0;
    // not typing std::max with scalar_t as it could be an unsigned type
    // NOTE: no need to check if the returned value of std::max overflows
    // scalar_t, as i and triu_size act as a guard.
    scalar_t c = std::max<int64_t>(0, offset), r = 0;
    while (i < triu_size) {
      result_data[i] = r;
      result_data[triu_size + i++] = c;

      // move to the next column and check if (r, c) is still in bound
      c += 1;
      if (c >= col) {
        r += 1;
        // not typing std::max with scalar_t as it could be an unsigned type
        // NOTE: not necessary to check if c is less than col or overflows here,
        // because i and triu_size act as a guard.
        c = std::max<int64_t>(0, r + offset);
      }
    }
  });

  return result;
}

// ~~~~~~~~~~~~~~~~~~~~~~~~~~~~~~~~~ zeros ~~~~~~~~~~~~~~~~~~~~~~~~~~~~~~~~~~~~

Tensor zeros(IntArrayRef size,
    c10::optional<ScalarType> dtype,
    c10::optional<Layout> layout,
    c10::optional<Device> device,
    c10::optional<bool> pin_memory) {
  // See [Note: hacky wrapper removal for TensorOptions]
  TensorOptions options = TensorOptions().dtype(dtype).layout(layout).device(device).pinned_memory(pin_memory);

  auto result = at::empty(size, options);
  return result.zero_();
}

<<<<<<< HEAD
Tensor zeros(IntArrayRef size,
             c10::optional<ScalarType> dtype,
             c10::optional<Layout> layout,
             c10::optional<Device> device,
             c10::optional<bool> pin_memory,
             c10::optional<MemoryFormat> memory_format) {
  // See [Note: hacky wrapper removal for TensorOptions]
  TensorOptions options = TensorOptions().dtype(dtype).layout(layout).device(device).pinned_memory(pin_memory).memory_format(memory_format);

  auto result = at::empty(size, options);
  return result.zero_();
=======
Tensor zeros_symint(c10::SymIntArrayRef size,
    c10::optional<ScalarType> dtype,
    c10::optional<Layout> layout,
    c10::optional<Device> device,
    c10::optional<bool> pin_memory) {
    return zeros(asIntArrayRefSlow(size), dtype, layout, device, pin_memory);
>>>>>>> 5dad68c7
}

Tensor _efficientzerotensor(IntArrayRef size,
    c10::optional<ScalarType> dtype,
    c10::optional<Layout> layout,
    c10::optional<Device> device,
    c10::optional<bool> pin_memory) {
    auto device_ = device_or_default(device);
    auto allocator = at::native::ZeroTensorAllocator(device_);
    auto dtype_ = dtype_or_default(dtype);
    auto zero_ks = at::DispatchKeySet(c10::DispatchKey::CPU) | at::DispatchKeySet(c10::DispatchKey::ZeroTensor);
    auto out = at::detail::empty_generic(size, &allocator, zero_ks, dtype_, c10::nullopt);
    return out;
}

Tensor& zeros_out(IntArrayRef size, Tensor& result) {
  if (result.is_sparse()) {
    result.sparse_resize_and_clear_(size, size.size(), 0.);
    return result;
  } else {
    result.resize_(size);
  }
  return result.zero_();
}

Tensor zeros_like(
    const Tensor& self,
    c10::optional<ScalarType> dtype,
    c10::optional<Layout> layout,
    c10::optional<Device> device,
    c10::optional<bool> pin_memory,
    c10::optional<c10::MemoryFormat> optional_memory_format) {
  // See [Note: hacky wrapper removal for TensorOptions]
  TensorOptions options = TensorOptions().dtype(dtype).layout(layout).device(device).pinned_memory(pin_memory);

  if (options.layout() == kSparse) {
    TORCH_CHECK(
        !(optional_memory_format.has_value()),
        "memory format option is only supported by strided tensors");
    auto res = at::empty({0}, self.options().merge_in(options)); // to be resized

    if (self.is_sparse()) {
      res.sparse_resize_and_clear_(
          self.sizes(), self.sparse_dim(), self.dense_dim());
    } else {
      res.sparse_resize_and_clear_(self.sizes(), self.sizes().size(), 0);
    }
    res._coalesced_(true);

    return res;
  }
  auto result = at::empty_like(self, options, optional_memory_format);
  return result.zero_();
}

Tensor new_zeros(
    const Tensor& self,
    IntArrayRef size,
    c10::optional<ScalarType> dtype,
    c10::optional<Layout> layout,
    c10::optional<Device> device,
    c10::optional<bool> pin_memory
    ) {
  Tensor r = self.new_empty(size, TensorOptions().dtype(dtype).layout(layout).device(device).pinned_memory(pin_memory));
  r.zero_();
  return r;
}

// ~~~~~~~~~~~~~~~~~~~~~~~~~~~ bartlett_window ~~~~~~~~~~~~~~~~~~~~~~~~~~~~~~~~

Tensor bartlett_window(int64_t window_length,
    c10::optional<ScalarType> dtype,
    c10::optional<Layout> layout,
    c10::optional<Device> device,
    c10::optional<bool> pin_memory) {
  return native::bartlett_window(
      window_length, /*periodic=*/true, dtype, layout, device, pin_memory);
}

Tensor bartlett_window(
    int64_t window_length,
    bool periodic,
    c10::optional<ScalarType> dtype_opt,
    c10::optional<Layout> layout,
    c10::optional<Device> device,
    c10::optional<bool> pin_memory) {
  // See [Note: hacky wrapper removal for TensorOptions]
  ScalarType dtype = c10::dtype_or_default(dtype_opt);
  TensorOptions options = TensorOptions().dtype(dtype).layout(layout).device(device).pinned_memory(pin_memory);

  window_function_checks("bartlett_window", options, window_length);
  if (window_length == 0) {
    return at::empty({0}, options);
  }
  if (window_length == 1) {
    return native::ones({1}, dtype, layout, device, pin_memory);
  }
  if (periodic) {
    window_length += 1;
  }
  auto window = native::arange(window_length, dtype, layout, device, pin_memory)
                    .mul_(2. / static_cast<double>(window_length - 1));
  const int64_t first_half_size = ((window_length - 1) >> 1) + 1;
  window.narrow(0, first_half_size, window_length - first_half_size).mul_(-1).add_(2);
  return periodic ? window.narrow(0, 0, window_length - 1) : window;
}

// ~~~~~~~~~~~~~~~~~~~~~~~~~~~ blackman_window ~~~~~~~~~~~~~~~~~~~~~~~~~~~~~~~~

Tensor blackman_window(int64_t window_length,
    c10::optional<ScalarType> dtype,
    c10::optional<Layout> layout,
    c10::optional<Device> device,
    c10::optional<bool> pin_memory) {
  return native::blackman_window(
      window_length, /*periodic=*/true, dtype, layout, device, pin_memory);
}

Tensor blackman_window(
    int64_t window_length,
    bool periodic,
    c10::optional<ScalarType> dtype_opt,
    c10::optional<Layout> layout,
    c10::optional<Device> device,
    c10::optional<bool> pin_memory) {
  // See [Note: hacky wrapper removal for TensorOptions]
  ScalarType dtype = c10::dtype_or_default(dtype_opt);
  TensorOptions options = TensorOptions().dtype(dtype).layout(layout).device(device).pinned_memory(pin_memory);

  window_function_checks("blackman_window", options, window_length);
  if (window_length == 0) {
    return at::empty({0}, options);
  }
  if (window_length == 1) {
    return native::ones({1}, dtype, layout, device, pin_memory);
  }
  if (periodic) {
    window_length += 1;
  }
  // from https://en.wikipedia.org/wiki/Window_function#Blackman_window
  auto window =
      native::arange(window_length, dtype, layout, device, pin_memory)
          .mul_(c10::pi<double> / static_cast<double>(window_length - 1));
  window = window.mul(4).cos_().mul_(0.08) - window.mul(2).cos_().mul_(0.5) + 0.42;
  return periodic ? window.narrow(0, 0, window_length - 1) : window;
}

// ~~~~~~~~~~~~~~~~~~~~~~~~~~~~ hamming_window ~~~~~~~~~~~~~~~~~~~~~~~~~~~~~~~~

Tensor hamming_window(int64_t window_length,
    c10::optional<ScalarType> dtype,
    c10::optional<Layout> layout,
    c10::optional<Device> device,
    c10::optional<bool> pin_memory) {
  return native::hamming_window(
      window_length, /*periodic=*/true, dtype, layout, device, pin_memory);
}

Tensor hamming_window(
    int64_t window_length,
    bool periodic,
    c10::optional<ScalarType> dtype,
    c10::optional<Layout> layout,
    c10::optional<Device> device,
    c10::optional<bool> pin_memory) {
  return native::hamming_window(
      window_length,
      periodic,
      /*alpha=*/0.54,
      dtype,
      layout,
      device,
      pin_memory);
}

Tensor hamming_window(
    int64_t window_length,
    bool periodic,
    double alpha,
    c10::optional<ScalarType> dtype,
    c10::optional<Layout> layout,
    c10::optional<Device> device,
    c10::optional<bool> pin_memory) {
  return native::hamming_window(
      window_length, periodic, alpha, /*beta=*/0.46, dtype, layout, device, pin_memory);
}

Tensor hamming_window(
    int64_t window_length,
    bool periodic,
    double alpha,
    double beta,
    c10::optional<ScalarType> dtype_opt,
    c10::optional<Layout> layout,
    c10::optional<Device> device,
    c10::optional<bool> pin_memory) {
  // See [Note: hacky wrapper removal for TensorOptions]
  ScalarType dtype = c10::dtype_or_default(dtype_opt);
  TensorOptions options = TensorOptions().dtype(dtype).layout(layout).device(device).pinned_memory(pin_memory);

  window_function_checks("hamming_window", options, window_length);
  if (window_length == 0) {
    return at::empty({0}, options);
  }
  if (window_length == 1) {
    return native::ones({1}, dtype, layout, device, pin_memory);
  }
  if (periodic) {
    window_length += 1;
  }
  auto window = native::arange(window_length, dtype, layout, device, pin_memory);
  window.mul_(c10::pi<double> * 2. / static_cast<double>(window_length - 1)).cos_().mul_(-beta).add_(alpha);
  return periodic ? window.narrow(0, 0, window_length - 1) : window;
}

// ~~~~~~~~~~~~~~~~~~~~~~~~~~~~~~ hann_window ~~~~~~~~~~~~~~~~~~~~~~~~~~~~~~~~~

Tensor hann_window(int64_t window_length,
    c10::optional<ScalarType> dtype,
    c10::optional<Layout> layout,
    c10::optional<Device> device,
    c10::optional<bool> pin_memory) {
  return native::hann_window(window_length, /*periodic=*/true, dtype, layout, device, pin_memory);
}

Tensor hann_window(
    int64_t window_length,
    bool periodic,
    c10::optional<ScalarType> dtype,
    c10::optional<Layout> layout,
    c10::optional<Device> device,
    c10::optional<bool> pin_memory) {
  // See [Note: hacky wrapper removal for TensorOptions]
  TensorOptions options = TensorOptions().dtype(dtype).layout(layout).device(device).pinned_memory(pin_memory);

  window_function_checks("hann_window", options, window_length);
  return native::hamming_window(
      window_length, periodic, /*alpha=*/0.5, /*beta=*/0.5, dtype, layout, device, pin_memory);
}

// ~~~~~~~~~~~~~~~~~~~~~~~~~~~~ kaiser_window ~~~~~~~~~~~~~~~~~~~~~~~~~~~~~~~~~

Tensor kaiser_window(int64_t window_length,
    c10::optional<ScalarType> dtype,
    c10::optional<Layout> layout,
    c10::optional<Device> device,
    c10::optional<bool> pin_memory) {
  return native::kaiser_window(
      window_length,
      /*periodic=*/true,
      /*beta=*/12.0,
      dtype,
      layout,
      device,
      pin_memory);
}

Tensor kaiser_window(int64_t window_length, bool periodic,
    c10::optional<ScalarType> dtype,
    c10::optional<Layout> layout,
    c10::optional<Device> device,
    c10::optional<bool> pin_memory) {
  return native::kaiser_window(window_length, periodic, /*beta=*/12.0, dtype, layout, device, pin_memory);
}

Tensor kaiser_window(
    int64_t window_length,
    bool periodic,
    double beta,
    c10::optional<ScalarType> dtype_opt,
    c10::optional<Layout> layout,
    c10::optional<Device> device,
    c10::optional<bool> pin_memory) {
  // See [Note: hacky wrapper removal for TensorOptions]
  ScalarType dtype = c10::dtype_or_default(dtype_opt);
  TensorOptions options = TensorOptions().dtype(dtype).layout(layout).device(device).pinned_memory(pin_memory);

  window_function_checks("kaiser_window", options, window_length);
  // short-circuit for `meta`.
  if (device == kMeta) {
    return at::empty({window_length}, options);
  }

  if (window_length == 0) {
    return at::empty({0}, options);
  }
  if (window_length == 1) {
    return at::ones({1}, options);
  }
  if (periodic) {
    window_length += 1;
  }
  auto initial = at::arange(window_length, options);
  auto window = at::empty(window_length, options);
  auto iter = TensorIterator::unary_op(window, initial);
  kaiser_window_stub(iter.device_type(), iter, window_length, beta);
  return periodic ? window.narrow(0, 0, window_length - 1) : window;
}

// ~~~~~~~~~~~~~~~~~~~~~~~~~~ vandermonde_matrix ~~~~~~~~~~~~~~~~~~~~~~~~~~~~~~


Tensor vander(const Tensor& x, c10::optional<int64_t> N, bool increasing) {
  TORCH_CHECK(x.dim() == 1, "x must be a one-dimensional tensor.");

  // Acquires n, defaulting to size if not provided
  int64_t n = x.size(0);
  if (N.has_value()) {
    n = *N;
    TORCH_CHECK(n >= 0, "N must be non-negative.");
  }

  // Note: result is long if x is an integer tensor (like int8) because
  // cumprod promotes integer tensors to long
  auto result = at::empty({x.size(0), n}, x.options().dtype(at::promote_types(x.scalar_type(), c10::ScalarType::Long)));

  if (n > 0) {
    result.select(1, 0).fill_(1);
  }
  if (n > 1) {
    result.slice(1, 1).copy_(x.unsqueeze(1));
    result.slice(1, 1).copy_(at::cumprod(result.slice(1, 1), 1));
  }

  if (!increasing) {
    return at::flip(result, {1});
  }
  return result;
}

// ~~~~~~~~~~~~~~~~~~~~~~~~~~~~~~~~~ tensor ~~~~~~~~~~~~~~~~~~~~~~~~~~~~~~~~~~~

template <typename T>
Tensor tensor_cpu(ArrayRef<T> values, const TensorOptions& options) {
  return at::detail::tensor_cpu(values, options);
}

template <typename T>
Tensor tensor_backend(ArrayRef<T> values, const TensorOptions& options) {
  return at::detail::tensor_backend(values, options);
}

template <typename T>
Tensor tensor_complex_cpu(ArrayRef<T> values, const TensorOptions& options) {
  return at::detail::tensor_complex_cpu(values, options);
}

template <typename T>
Tensor tensor_complex_backend(ArrayRef<T> values, const TensorOptions& options) {
  return at::detail::tensor_complex_backend(values, options);
}

Tensor from_file(c10::string_view filename, c10::optional<bool> shared, c10::optional<int64_t> size,
    c10::optional<ScalarType> dtype,
    c10::optional<Layout> layout,
    c10::optional<Device> device,
    c10::optional<bool> pin_memory) {
  // See [Note: hacky wrapper removal for TensorOptions]
  TensorOptions options = TensorOptions().dtype(dtype).layout(layout).device(device).pinned_memory(pin_memory);

    TORCH_CHECK(!options.pinned_memory(), "tensors constructed from a file cannot be pinned");
    int64_t my_size = size.value_or(0);
    int flags = shared.value_or(false) ? ALLOCATOR_MAPPED_SHARED : 0;
    auto my_dtype = options.dtype();
    size_t size_bytes = my_size * my_dtype.itemsize();
    auto storage_impl = c10::make_intrusive<at::StorageImpl>(
        c10::StorageImpl::use_byte_size_t(),
        size_bytes,
        MapAllocator::makeDataPtr(
            std::string(filename), flags, size_bytes, nullptr),
        /*allocator=*/nullptr,
        /*resizable=*/false);
    auto tensor = detail::make_tensor<at::TensorImpl>(
        storage_impl, at::DispatchKey::CPU, my_dtype);
    tensor.unsafeGetTensorImpl()->set_sizes_contiguous({my_size});
    return tensor;
}

// ~~~~~~~~~~~~~~~~~~~~~~~~~~~~~~~~~ clone ~~~~~~~~~~~~~~~~~~~~~~~~~~~~~~~~~~~~

Tensor clone(const Tensor& src, c10::optional<c10::MemoryFormat> optional_memory_format) {
  auto memory_format =
      optional_memory_format.value_or(MemoryFormat::Preserve);
  Tensor self;
  if (memory_format == MemoryFormat::Preserve) {
    if (src.is_non_overlapping_and_dense()) {
      // Copy all strides, this is marginally faster than calling empty_like
      self = at::empty_strided(src.sizes(), src.strides(), src.options());
    } else {
      self = at::empty_like(src);
    }
  } else {
    self = at::empty_like(src, src.options(), memory_format);
  }

  if (src._is_zerotensor()) {
    self.zero_();
  } else {
    self.copy_(src);
  }
  return self;
}

// ~~~~~~~~~~~~~~~~~~~~~~~~~ named tensor overloads ~~~~~~~~~~~~~~~~~~~~~~~~~~~
// In the short term, these exist.
// In the long term, we should move DimnameList into TensorOptions to avoid
// having these overloads.

Tensor full(
    IntArrayRef size,
    const Scalar& fill_value,
    optional<DimnameList> names,
    c10::optional<ScalarType> dtype,
    c10::optional<Layout> layout,
    c10::optional<Device> device,
    c10::optional<bool> pin_memory) {
  // See [Note: hacky wrapper removal for TensorOptions]
  TensorOptions options = TensorOptions().dtype(dtype).layout(layout).device(device).pinned_memory(pin_memory);


  TORCH_CHECK(options.layout() != kSparse,
    "full(...) is not implemented for sparse layout");

  auto result = at::empty(size, names, infer_full_options(fill_value, options));
  return result.fill_(fill_value);
}

Tensor ones(
    IntArrayRef size,
    optional<DimnameList> names,
    c10::optional<ScalarType> dtype,
    c10::optional<Layout> layout,
    c10::optional<Device> device,
    c10::optional<bool> pin_memory) {
  // See [Note: hacky wrapper removal for TensorOptions]

  return native::full(
      size, /*fill_value=*/1., names, dtype, layout, device, pin_memory);
}

Tensor zeros(
    IntArrayRef size,
    optional<DimnameList> names,
    c10::optional<ScalarType> dtype,
    c10::optional<Layout> layout,
    c10::optional<Device> device,
    c10::optional<bool> pin_memory) {
  return native::full(size, /*fill_value=*/0., names, dtype, layout, device, pin_memory);
}

Tensor randn(
    IntArrayRef size,
    optional<DimnameList> names,
    c10::optional<ScalarType> dtype,
    c10::optional<Layout> layout,
    c10::optional<Device> device,
    c10::optional<bool> pin_memory) {
  return native::randn(size, c10::nullopt, names, dtype, layout, device, pin_memory);
}

Tensor randn(
    IntArrayRef size,
    c10::optional<Generator> generator,
    optional<DimnameList> names,
    c10::optional<ScalarType> dtype,
    c10::optional<Layout> layout,
    c10::optional<Device> device,
    c10::optional<bool> pin_memory) {
  // See [Note: hacky wrapper removal for TensorOptions]
  TensorOptions options = TensorOptions().dtype(dtype).layout(layout).device(device).pinned_memory(pin_memory);

  auto result = at::empty(size, names, options);
  return result.normal_(0, 1, generator);
}

Tensor rand(
    IntArrayRef size,
    optional<DimnameList> names,
    c10::optional<ScalarType> dtype,
    c10::optional<Layout> layout,
    c10::optional<Device> device,
    c10::optional<bool> pin_memory) {
  return native::rand(size, c10::nullopt, names, dtype, layout, device, pin_memory);
}

Tensor rand(
    IntArrayRef size,
    c10::optional<Generator> generator,
    optional<DimnameList> names,
    c10::optional<ScalarType> dtype,
    c10::optional<Layout> layout,
    c10::optional<Device> device,
    c10::optional<bool> pin_memory) {
  // See [Note: hacky wrapper removal for TensorOptions]
  TensorOptions options = TensorOptions().dtype(dtype).layout(layout).device(device).pinned_memory(pin_memory);

  auto result = at::empty(size, names, options);
  return result.uniform_(0, 1, generator);
}


DEFINE_DISPATCH(kaiser_window_stub);

} // namespace native
} // namespace at<|MERGE_RESOLUTION|>--- conflicted
+++ resolved
@@ -1123,7 +1123,6 @@
   return result.zero_();
 }
 
-<<<<<<< HEAD
 Tensor zeros(IntArrayRef size,
              c10::optional<ScalarType> dtype,
              c10::optional<Layout> layout,
@@ -1135,14 +1134,14 @@
 
   auto result = at::empty(size, options);
   return result.zero_();
-=======
+}
+
 Tensor zeros_symint(c10::SymIntArrayRef size,
     c10::optional<ScalarType> dtype,
     c10::optional<Layout> layout,
     c10::optional<Device> device,
     c10::optional<bool> pin_memory) {
     return zeros(asIntArrayRefSlow(size), dtype, layout, device, pin_memory);
->>>>>>> 5dad68c7
 }
 
 Tensor _efficientzerotensor(IntArrayRef size,

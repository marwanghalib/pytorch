--- conflicted
+++ resolved
@@ -10,23 +10,10 @@
     description: Works as stated in actions/checkout, but the default value is recursive
     required: false
     default: recursive
-<<<<<<< HEAD
-  needs-history-and-master:
-    description: If history of this commit and master should be checked out.  Usually used because the job calls git merge-base
-    required: false
-    default: false
-    type: boolean
-  needs-viable-strict:
-    description: If viable/strict should be checked out.  Usually used because the job queries for test stats
-    required: false
-    type: boolean
-    default: false
-=======
   fetch-depth:
     description: Works as stated in actions/checkout, but the default value is 0
     required: false
     default: "0"
->>>>>>> c1037d0d
 
 runs:
   using: composite
@@ -49,22 +36,5 @@
       with:
         ref: ${{ github.event_name == 'pull_request' && github.event.pull_request.head.sha || github.sha }}
         # --depth=1 for speed, manually fetch history and other refs as necessary
-<<<<<<< HEAD
-        fetch-depth: 1
-        submodules: ${{ inputs.submodules }}
-
-    - name: Checkout the rest of history and master
-      shell: bash
-      if: ${{ inputs.needs-history-and-master }}
-      env:
-        HASH: ${{ (github.event_name == 'pull_request' && github.event.pull_request.head.sha) || github.sha }}
-      run: git fetch --no-tags --prune --no-recurse-submodules origin --unshallow "${HASH}" master
-
-    - name: Checkout viable/strict
-      shell: bash
-      if: ${{ inputs.needs-viable-strict }}
-      run: git fetch --no-tags --prune --no-recurse-submodules origin viable/strict
-=======
         fetch-depth: ${{ inputs.fetch-depth }}
-        submodules: ${{ inputs.submodules }}
->>>>>>> c1037d0d
+        submodules: ${{ inputs.submodules }}